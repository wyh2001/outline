use std::fs;

use outline::{OutlineResult, TraceOptions, VtracerSvgVectorizer};

use crate::cli::{GlobalOptions, MaskSourceArg, TraceCommand};

use super::utils::{
    build_outline, derive_svg_path, processing_requested, resolve_mask_source_arg,
    warn_if_soft_conflict,
};

/// The main function to run the trace command.
pub fn run(global: &GlobalOptions, cmd: TraceCommand) -> OutlineResult<()> {
    let outline = build_outline(global, &cmd.mask_processing);
    let session = outline.for_image(&cmd.input)?;
    let matte = session.matte();
    let output_path = cmd
        .output
        .clone()
        .unwrap_or_else(|| derive_svg_path(&cmd.input));

<<<<<<< HEAD
    let options: TraceOptions = (&cmd.trace_options).into();
=======
    let default_opts = TraceOptions::default();
    let tracer_path_precision = if cmd.trace_options.no_path_precision {
        None
    } else {
        cmd.trace_options
            .path_precision
            .or(default_opts.tracer_path_precision)
    };

    let options = TraceOptions {
        tracer_color_mode: cmd.trace_options.color_mode.into(),
        tracer_hierarchical: cmd.trace_options.hierarchy.into(),
        tracer_mode: cmd.trace_options.mode.into(),
        tracer_filter_speckle: cmd.trace_options.filter_speckle,
        tracer_color_precision: cmd.trace_options.color_precision,
        tracer_layer_difference: cmd.trace_options.layer_difference,
        tracer_corner_threshold: cmd.trace_options.corner_threshold,
        tracer_length_threshold: cmd.trace_options.length_threshold,
        tracer_max_iterations: cmd.trace_options.max_iterations,
        tracer_splice_threshold: cmd.trace_options.splice_threshold,
        tracer_path_precision,
        invert_svg: cmd.trace_options.invert_svg,
    };
>>>>>>> 7dc7f99d

    let vectorizer = VtracerSvgVectorizer;
    let processing_requested = processing_requested(&cmd.mask_processing);

    let mask_source = resolve_mask_source_arg(cmd.mask_source, processing_requested);

    if matches!(mask_source, MaskSourceArg::Processed) {
        warn_if_soft_conflict(&cmd.mask_processing, "tracing output");
    }

    let svg = match mask_source {
        MaskSourceArg::Raw => matte.trace(&vectorizer, &options)?,
        MaskSourceArg::Processed => matte.clone().processed()?.trace(&vectorizer, &options)?,
        MaskSourceArg::Auto => unreachable!(),
    };
    fs::write(&output_path, &svg)?;
    println!("SVG saved to {}", output_path.display());

    Ok(())
}<|MERGE_RESOLUTION|>--- conflicted
+++ resolved
@@ -19,9 +19,6 @@
         .clone()
         .unwrap_or_else(|| derive_svg_path(&cmd.input));
 
-<<<<<<< HEAD
-    let options: TraceOptions = (&cmd.trace_options).into();
-=======
     let default_opts = TraceOptions::default();
     let tracer_path_precision = if cmd.trace_options.no_path_precision {
         None
@@ -45,7 +42,6 @@
         tracer_path_precision,
         invert_svg: cmd.trace_options.invert_svg,
     };
->>>>>>> 7dc7f99d
 
     let vectorizer = VtracerSvgVectorizer;
     let processing_requested = processing_requested(&cmd.mask_processing);

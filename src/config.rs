--- conflicted
+++ resolved
@@ -55,10 +55,6 @@
     }
 }
 
-<<<<<<< HEAD
-/// Options describing how a mask should be post-processed.
-#[derive(Debug, Clone, PartialEq)]
-=======
 /// Configuration for mask post-processing operations.
 ///
 /// Defines the pipeline of blur, threshold, dilation, and hole-filling operations applied
@@ -75,8 +71,7 @@
 /// **Note**: The CLI's `--binary auto` mode *does* automatically enable thresholding when
 /// `--dilate` or `--fill-holes` is specified. The library leaves this decision to you for
 /// maximum control and predictability.
-#[derive(Debug, Clone)]
->>>>>>> 7dc7f99d
+#[derive(Debug, Clone, PartialEq)]
 pub struct MaskProcessingOptions {
     pub binary: bool,
     pub blur: bool,
